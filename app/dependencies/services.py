"""服务依赖注入"""
from functools import lru_cache
from fastapi import Depends
from sqlalchemy.orm import Session
from app.dependencies.database import get_db
from app.repositories.user_repository import UserRepository
from app.repositories.chroma_repository import ChromaRepository
from app.services.auth_service import AuthService
from app.services.chroma_service import ChromaService
from app.services.embedding_service import EmbeddingService
from app.services.langgraph_service import LangGraphService
<<<<<<< HEAD
from app.services.conversation_service import ConversationService
=======
>>>>>>> cae03b75


def get_user_repository(db: Session = Depends(get_db)) -> UserRepository:
    """获取用户仓库实例"""
    return UserRepository(db)


def get_auth_service(
    user_repository: UserRepository = Depends(get_user_repository)
) -> AuthService:
    """获取认证服务实例"""
    return AuthService(user_repository)


def get_chroma_repository() -> ChromaRepository:
    """获取 Chroma 仓库实例"""
    return ChromaRepository()


@lru_cache()
def get_embedding_service() -> EmbeddingService:
    """获取嵌入向量服务实例（应用级缓存）
    使用 lru_cache 避免重复验证 API key
    """
    return EmbeddingService()


def get_chroma_service(
    chroma_repository: ChromaRepository = Depends(get_chroma_repository),
    embedding_service: EmbeddingService = Depends(get_embedding_service)
) -> ChromaService:
    """获取 Chroma 服务实例"""
    return ChromaService(chroma_repository, embedding_service)


@lru_cache()
def get_langgraph_service() -> LangGraphService:
<<<<<<< HEAD
    """获取 LangGraph 服务实例（应用级缓存）
    使用 lru_cache 因为：
    1. 初始化时会验证 OpenAI API key（网络请求）
    2. 包含 MemorySaver 有状态组件，需要跨请求保持对话历史
    """
    return LangGraphService()


def get_conversation_service(
    db: Session = Depends(get_db),
    langgraph_service: LangGraphService = Depends(get_langgraph_service)
) -> ConversationService:
    """获取对话服务实例"""
    return ConversationService(db, langgraph_service)
=======
    """
    获取 LangGraph 服务单例实例
    使用 lru_cache 确保整个应用生命周期只创建一次
    使用 PostgreSQL checkpointer 避免双层缓存
    """
    from app.core.database import get_db
    return LangGraphService(db_session_factory=get_db)
>>>>>>> cae03b75
<|MERGE_RESOLUTION|>--- conflicted
+++ resolved
@@ -9,10 +9,6 @@
 from app.services.chroma_service import ChromaService
 from app.services.embedding_service import EmbeddingService
 from app.services.langgraph_service import LangGraphService
-<<<<<<< HEAD
-from app.services.conversation_service import ConversationService
-=======
->>>>>>> cae03b75
 
 
 def get_user_repository(db: Session = Depends(get_db)) -> UserRepository:
@@ -32,11 +28,8 @@
     return ChromaRepository()
 
 
-@lru_cache()
 def get_embedding_service() -> EmbeddingService:
-    """获取嵌入向量服务实例（应用级缓存）
-    使用 lru_cache 避免重复验证 API key
-    """
+    """获取嵌入向量服务实例"""
     return EmbeddingService()
 
 
@@ -50,27 +43,10 @@
 
 @lru_cache()
 def get_langgraph_service() -> LangGraphService:
-<<<<<<< HEAD
-    """获取 LangGraph 服务实例（应用级缓存）
-    使用 lru_cache 因为：
-    1. 初始化时会验证 OpenAI API key（网络请求）
-    2. 包含 MemorySaver 有状态组件，需要跨请求保持对话历史
-    """
-    return LangGraphService()
-
-
-def get_conversation_service(
-    db: Session = Depends(get_db),
-    langgraph_service: LangGraphService = Depends(get_langgraph_service)
-) -> ConversationService:
-    """获取对话服务实例"""
-    return ConversationService(db, langgraph_service)
-=======
     """
     获取 LangGraph 服务单例实例
     使用 lru_cache 确保整个应用生命周期只创建一次
     使用 PostgreSQL checkpointer 避免双层缓存
     """
     from app.core.database import get_db
-    return LangGraphService(db_session_factory=get_db)
->>>>>>> cae03b75
+    return LangGraphService(db_session_factory=get_db)