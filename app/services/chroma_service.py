from typing import List, Dict, Any, Optional
from app.repositories.chroma_repository import ChromaRepository
from app.services.embedding_service import EmbeddingService
from app.schemas.chroma import (
    ChromaDocumentInput,
    ChromaDocumentBatch,
    ChromaQueryRequest,
    ChromaQueryResponse,
    ChromaDocument,
    ChromaAddResponse,
    ChromaCollectionInfo,
    ChromaCreateCollectionRequest,
    ChromaCreateCollectionResponse
)
from app.core.logger import logger
import uuid
from datetime import datetime


def clean_metadata(metadata: Optional[Dict[str, Any]]) -> Dict[str, Any]:
    """
    清理元数据，移除空值和无效值
    
    Args:
        metadata: 原始元数据
        
    Returns:
        Dict[str, Any]: 清理后的元数据
    """
    if not metadata:
        return {}
    
    cleaned = {}
    for key, value in metadata.items():
        # 跳过空值、空字典、空列表
        if value is None:
            continue
        if isinstance(value, dict) and not value:
            continue
        if isinstance(value, list) and not value:
            continue
        if isinstance(value, str) and not value.strip():
            continue
        
        # 递归清理嵌套字典
        if isinstance(value, dict):
            cleaned_nested = clean_metadata(value)
            if cleaned_nested:  # 只添加非空的嵌套字典
                cleaned[key] = cleaned_nested
        else:
            cleaned[key] = value
    
    return cleaned


class ChromaService:
    """Chroma 服务层"""
    
    def __init__(self, chroma_repository: ChromaRepository, embedding_service: EmbeddingService):
        self.chroma_repository = chroma_repository
        self.embedding_service = embedding_service
    
    def add_documents(self, document_batch: ChromaDocumentBatch) -> ChromaAddResponse:
        """
        添加文档到 Chroma 数据库
        
        Args:
            document_batch: 批量文档数据
            
        Returns:
            ChromaAddResponse: 添加结果
        """
        try:
            documents = []
            metadatas = []
            ids = []
            
            for doc_input in document_batch.documents:
                documents.append(doc_input.content)
                
                # 处理元数据 - 先清理用户提供的元数据
                cleaned_metadata = clean_metadata(doc_input.metadata)
                
                # 获取当前时间信息
                now = datetime.now()
                
                # 添加年月信息
                time_metadata = {
                    "year_month": f"{now.year}-{now.month:02d}"  # 格式: 2024-03
                }
                
                # 合并用户元数据和时间元数据
                final_metadata = {**cleaned_metadata, **time_metadata}
                
                # 确保元数据不为空 - ChromaDB 要求至少有一个元数据字段
                if not final_metadata:
                    final_metadata = {"default": "no_metadata", **time_metadata}
                
                metadatas.append(final_metadata)
                
<<<<<<< HEAD
                # 自动生成文档ID
=======
                # 处理文档ID - 自动生成
>>>>>>> 4d71c119
                doc_id = str(uuid.uuid4())
                ids.append(doc_id)
            
            # 使用 EmbeddingService 生成嵌入向量
            logger.info(f"正在为 {len(documents)} 个文档生成嵌入向量")
            embeddings = self.embedding_service.generate_embeddings(documents)
            
            # 调用仓库层添加文档（包含嵌入向量）
            added_ids = self.chroma_repository.add_documents(
                collection_name=document_batch.collection_name,
                documents=documents,
                metadatas=metadatas,
                ids=ids,
                embeddings=embeddings
            )
            
            logger.info(f"服务层: 成功添加 {len(added_ids)} 个文档到集合 {document_batch.collection_name}")
            
            # 准备返回前5个文档的嵌入向量维度（用于测试）
            sample_embeddings = None
            if embeddings:
                # 取前5个文档的前5个维度
                sample_count = min(5, len(embeddings))
                sample_embeddings = []
                for i in range(sample_count):
                    # 每个文档取前5个维度
                    embedding_sample = embeddings[i][:5] if len(embeddings[i]) >= 5 else embeddings[i]
                    sample_embeddings.append(embedding_sample)
                logger.info(f"返回 {len(sample_embeddings)} 个文档的前5个维度用于测试")
            
            return ChromaAddResponse(
                collection_name=document_batch.collection_name,
                added_count=len(added_ids),
                document_ids=added_ids,
                sample_embeddings=sample_embeddings
            )
            
        except Exception as e:
            logger.error(f"服务层: 添加文档失败: {e}")
            raise
    
    def query_documents(self, query_request: ChromaQueryRequest) -> ChromaQueryResponse:
        """
        查询文档
        
        Args:
            query_request: 查询请求
            
        Returns:
            ChromaQueryResponse: 查询结果
        """
        try:
            # 调用仓库层查询
            results = self.chroma_repository.query_documents(
                collection_name=query_request.collection_name,
                query_texts=[query_request.query_text],
                n_results=query_request.n_results,
                where=query_request.where,
                include=query_request.include
            )
            
            # 处理查询结果
            documents = []
            
            # ChromaDB 返回的结果结构: {'ids': [[...]], 'documents': [[...]], 'metadatas': [[...]], 'distances': [[...]]}
            ids = results.get('ids', [[]])[0] if results.get('ids') else []
            docs = results.get('documents', [[]])[0] if results.get('documents') else []
            metadatas = results.get('metadatas', [[]])[0] if results.get('metadatas') else []
            distances = results.get('distances', [[]])[0] if results.get('distances') else []
            
            # 确保所有列表长度一致
            min_length = min(len(ids), len(docs))
            
            for i in range(min_length):
                doc_id = ids[i] if i < len(ids) else f"unknown_{i}"
                content = docs[i] if i < len(docs) else ""
                metadata = metadatas[i] if i < len(metadatas) else {}
                distance = distances[i] if i < len(distances) else None
                
                documents.append(ChromaDocument(
                    id=doc_id,
                    content=content,
                    metadata=metadata,
                    distance=distance
                ))
            
            logger.info(f"服务层: 查询集合 {query_request.collection_name} 完成，返回 {len(documents)} 个结果")
            
            return ChromaQueryResponse(
                documents=documents,
                total_results=len(documents),
                query_text=query_request.query_text,
                collection_name=query_request.collection_name
            )
            
        except Exception as e:
            logger.error(f"服务层: 查询文档失败: {e}")
            raise
    
    def get_collection_info(self, collection_name: str) -> ChromaCollectionInfo:
        """
        获取集合信息
        
        Args:
            collection_name: 集合名称
            
        Returns:
            ChromaCollectionInfo: 集合信息
        """
        try:
            info = self.chroma_repository.get_collection_info(collection_name)
            
            return ChromaCollectionInfo(
                name=info["name"],
                count=info["count"],
                metadata=info["metadata"]
            )
            
        except Exception as e:
            logger.error(f"服务层: 获取集合信息失败: {e}")
            raise
    
    def create_collection(self, request: ChromaCreateCollectionRequest) -> ChromaCreateCollectionResponse:
        """
        创建集合
        
        Args:
            request: 创建集合请求
            
        Returns:
            ChromaCreateCollectionResponse: 创建结果
        """
        try:
            created, collection_info = self.chroma_repository.create_collection(
                collection_name=request.collection_name,
                metadata=request.metadata
            )
            
            if created:
                logger.info(f"服务层: 成功创建新集合 {request.collection_name}")
            else:
                logger.info(f"服务层: 集合 {request.collection_name} 已存在")
            
            return ChromaCreateCollectionResponse(
                collection_name=request.collection_name,
                created=created,
                metadata=collection_info.get("metadata")
            )
            
        except Exception as e:
            logger.error(f"服务层: 创建集合失败: {e}")
            raise
    
    def list_collections(self) -> List[ChromaCollectionInfo]:
        """
        列出所有集合
        
        Returns:
            List[ChromaCollectionInfo]: 集合列表
        """
        try:
            collections = self.chroma_repository.list_collections()
            
            result = []
            for collection in collections:
                result.append(ChromaCollectionInfo(
                    name=collection["name"],
                    count=collection["count"],
                    metadata=collection["metadata"]
                ))
            
            logger.info(f"服务层: 获取集合列表完成，共 {len(result)} 个集合")
            return result
            
        except Exception as e:
            logger.error(f"服务层: 获取集合列表失败: {e}")
            raise
    
    def delete_collection(self, collection_name: str) -> bool:
        """
        删除集合
        
        Args:
            collection_name: 集合名称
            
        Returns:
            bool: 删除是否成功
        """
        try:
            result = self.chroma_repository.delete_collection(collection_name)
            logger.info(f"服务层: 删除集合 {collection_name} 成功")
            return result
            
        except Exception as e:
            logger.error(f"服务层: 删除集合失败: {e}")
            raise
    
    def delete_documents(
        self,
        collection_name: str,
        document_ids: Optional[List[str]] = None,
        where: Optional[Dict[str, Any]] = None
    ) -> bool:
        """
        删除文档
        
        Args:
            collection_name: 集合名称
            document_ids: 要删除的文档ID列表
            where: 元数据过滤条件
            
        Returns:
            bool: 删除是否成功
        """
        try:
            result = self.chroma_repository.delete_documents(
                collection_name=collection_name,
                ids=document_ids,
                where=where
            )
            logger.info(f"服务层: 删除集合 {collection_name} 中的文档成功")
            return result
            
        except Exception as e:
            logger.error(f"服务层: 删除文档失败: {e}")
            raise <|MERGE_RESOLUTION|>--- conflicted
+++ resolved
@@ -98,11 +98,7 @@
                 
                 metadatas.append(final_metadata)
                 
-<<<<<<< HEAD
-                # 自动生成文档ID
-=======
-                # 处理文档ID - 自动生成
->>>>>>> 4d71c119
+
                 doc_id = str(uuid.uuid4())
                 ids.append(doc_id)
             
