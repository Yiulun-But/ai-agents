--- conflicted
+++ resolved
@@ -27,14 +27,12 @@
 *.egg-info/
 .installed.cfg
 *.egg
-<<<<<<< HEAD
+MANIFEST
+
 
 # Virtual Environment
 .env
 .venv
-env/
-venv/
-ENV/
 
 # IDE
 .idea/
@@ -42,31 +40,12 @@
 *.swp
 *.swo
 
-# Logs and databases
-*.log
-*.sqlite
-*.db
-
-# OS generated files
-.DS_Store
-.DS_Store?
-._*
-.Spotlight-V100
-.Trashes
-ehthumbs.db
-Thumbs.db
-
 # Project specific
 pids/
 logs/
 data/
-=======
-MANIFEST
 
-
-# Environment files
-# .env files are tracked for this project
-
-# Virtual environment
-.venv/
->>>>>>> 89ae9a5c
+# Logs and databases
+*.log
+*.sqlite
+*.db